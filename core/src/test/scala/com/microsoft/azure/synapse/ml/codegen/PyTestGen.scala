--- conflicted
+++ resolved
@@ -23,15 +23,9 @@
       try {
         ltc.makePyTestFile(conf)
       } catch {
-<<<<<<< HEAD
-        case err: NotImplementedError => {
+        case err: NotImplementedError =>
           println(s"$err")
-          println(s"ERROR: Could not generate test for ${ltc.testClassName} because of Complex Parameters")
-        }
-=======
-        case _: NotImplementedError =>
           println(s"ERROR: Could not generate Python test for ${ltc.testClassName} because of Complex Parameters")
->>>>>>> 467e651d
       }
     }
   }
