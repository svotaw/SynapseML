// Copyright (C) Microsoft Corporation. All rights reserved.
// Licensed under the MIT License. See LICENSE in project root for information.

package com.microsoft.azure.synapse.ml.core.test.fuzzing

import com.microsoft.azure.synapse.ml.codegen.CodegenConfig
import com.microsoft.azure.synapse.ml.codegen.GenerationUtils._
import com.microsoft.azure.synapse.ml.core.env.FileUtilities
import com.microsoft.azure.synapse.ml.core.test.base.TestBase
import com.microsoft.azure.synapse.ml.param._
import org.apache.commons.io.FileUtils
import org.apache.commons.lang.StringUtils.capitalize
import org.apache.spark.ml._
import org.apache.spark.ml.param._
import org.apache.spark.ml.util.{MLReadable, MLWritable}
import org.apache.spark.sql.DataFrame

import java.io.File
import java.nio.charset.StandardCharsets
import java.nio.file.Files

/**
  * Class for holding test information, call by name to avoid uneccesary computations in test generations
  *
  * @param stage         Pipeline stage for testing
  * @param fitDFArg      Dataframe to fit
  * @param transDFArg    Dataframe to transform
  * @param validateDFArg Optional dataframe to validate against
  * @tparam S The type of the stage
  */
class TestObject[S <: PipelineStage](val stage: S,
                                     fitDFArg: => DataFrame,
                                     transDFArg: => DataFrame,
                                     validateDFArg: => Option[DataFrame]) {
  lazy val fitDF: DataFrame = fitDFArg
  lazy val transDF: DataFrame = transDFArg
  lazy val validateDF: Option[DataFrame] = validateDFArg

  def this(stage: S, df: => DataFrame) = {
    this(stage, df, df, None)
  }

  def this(stage: S, fitDF: => DataFrame, transDF: => DataFrame) = {
    this(stage, fitDF, transDF, None)
  }

}

trait TestFuzzingUtil {

  val testClassName: String = this.getClass.getName.split(".".toCharArray).last

  val testFitting = false
}

trait DotnetTestFuzzing[S <: PipelineStage] extends TestBase with DataFrameEquality with TestFuzzingUtil {

  def dotnetTestObjects(): Seq[TestObject[S]]

  def dotnetTestDataDir(conf: CodegenConfig): File = FileUtilities.join(
    conf.dotnetTestDataDir, this.getClass.getName.split(".".toCharArray).last)

  def saveDotnetDataset(conf: CodegenConfig, df: DataFrame, name: String): Unit = {
    df.write.mode("overwrite").parquet(new File(dotnetTestDataDir(conf), s"$name.parquet").toString)
  }

  def saveDotnetModel(conf: CodegenConfig, model: S, name: String): Unit = {
    model match {
      case writable: MLWritable =>
        writable.write.overwrite().save(new File(dotnetTestDataDir(conf), s"$name.model").toString)
      case _ =>
        throw new IllegalArgumentException(s"${model.getClass.getName} is not writable")
    }
  }

  def saveDotnetTestData(conf: CodegenConfig): Unit = {
    dotnetTestDataDir(conf).mkdirs()
    dotnetTestObjects().zipWithIndex.foreach { case (to, i) =>
      saveDotnetModel(conf, to.stage, s"model-$i")
      if (testFitting) {
        saveDotnetDataset(conf, to.fitDF, s"fit-$i")
        saveDotnetDataset(conf, to.transDF, s"trans-$i")
        to.validateDF.foreach(saveDotnetDataset(conf, _, s"val-$i"))
      }
    }
  }

  def dotnetTestInstantiateModel(stage: S, num: Int, testDataDir: String): String = {
    val fullParamMap = stage.extractParamMap().toSeq
    val partialParamMap = stage.extractParamMap().toSeq.filter(pp => stage.get(pp.param).isDefined)
    val fullStageName = stage.getClass.getName
      .replace("com.microsoft.azure.synapse.ml", "Synapse.ML")
      .replace("org.apache.spark.ml", "Microsoft.Spark.ML")
      .split(".".toCharArray).map(capitalize).mkString(".")

    def instantiateModel(paramMap: Seq[ParamPair[_]]): String = {
      val externalLoadlingLines = paramMap.flatMap { pp =>
        pp.param match {
          case pp: PipelineStageWrappable[_] =>
            Some(pp.dotnetLoadLine(num, testDataDir))
          case ep: EvaluatorParam =>
            Some(ep.dotnetLoadLine(num, testDataDir))
          case ep: ExternalDotnetWrappableParam[_] =>
            Some(ep.dotnetLoadLine(num))
          case _ => None
        }
      }.mkString("\n")
      s"""
         |$externalLoadlingLines
         |
         |var model = new $fullStageName()
         |${indent(paramMap.map(dotnetRenderParam(_)).mkString("\n"), 1)};
         |
         |""".stripMargin
    }

    try {
      instantiateModel(fullParamMap)
    } catch {
      case _: NotImplementedError =>
        println(s"could not generate full test for $fullStageName, resorting to partial test")
        instantiateModel(partialParamMap)
    }
  }


  def makeDotnetTests(testObject: TestObject[S], num: Int, testDataDir: String): String = {
    val stage = testObject.stage
    val stageName = stage.getClass.getName.split(".".toCharArray).last
    val fullStageName = stage.getClass.getName
      .replace("com.microsoft.azure.synapse.ml", "Synapse.ML")
      .replace("org.apache.spark.ml", "Microsoft.Spark.ML")
      .split(".".toCharArray).map(capitalize).mkString(".")
    val fittingTest = stage match {
      case _: Estimator[_] if testFitting =>
        s"""
           |var fdf = _spark.Read().Parquet(Path.Combine(TestDataDir, "fit-$num.parquet"));
           |var tdf = _spark.Read().Parquet(Path.Combine(TestDataDir, "trans-$num.parquet"));
           |model.Fit(fdf).Transform(tdf).Show();
           |""".stripMargin
      case _: Transformer if testFitting =>
        s"""
           |var tdf = _spark.Read().Parquet(Path.Combine(TestDataDir, "trans-$num.parquet"));
           |model.Transform(tdf).Show();
           |""".stripMargin
      case _ => ""
    }

    s"""
       |[Fact]
       |public void Test${stageName}Constructor$num()
       |{
       |    void AssertCorrespondence($fullStageName model, string name, int num)
       |    {
       |        model.Write().Overwrite().Save(Path.Combine(TestDataDir, name));
       |        _jvm.CallStaticJavaMethod("com.microsoft.azure.synapse.ml.core.utils.ModelEquality",
       |            "assertEqual", "${stage.getClass.getName}", Path.Combine(TestDataDir, name),
       |            Path.Combine(TestDataDir, String.Format("model-{0}.model", num)));
       |    }
       |${indent(dotnetTestInstantiateModel(stage, num, testDataDir), 1)}
       |
       |    AssertCorrespondence(model, "dotnet-constructor-model-$num.model", $num);
       |
       |${indent(fittingTest, 1)}
       |}
       |
       |""".stripMargin
  }

  //noinspection ScalaStyle
  def makeDotnetTestFile(conf: CodegenConfig): Unit = {
    spark
    saveDotnetTestData(conf)
    val testDataDirString = dotnetTestDataDir(conf).toString
    val generatedTests = dotnetTestObjects().zipWithIndex.map { case (to, i) =>
      makeDotnetTests(to, i, testDataDirString) }
    val stage = dotnetTestObjects().head.stage
    val importPath = stage.getClass.getName.split(".".toCharArray).dropRight(1)
    val importPathString = importPath.mkString(".")
      .replaceAllLiterally("com.microsoft.azure.synapse.ml", "Synapse.ML")
      .replaceAllLiterally("org.apache.spark.ml", "Microsoft.Spark.ML")
      .split(".".toCharArray).map(capitalize).mkString(".")
    val externalLoaderImports = conf.name match {
      case "synapseml-deep-learning" =>
        s"""using Synapse.ML.Cntk;
           |using Synapse.ML.Stages;
           |""".stripMargin
      case _ => ""
    }
    val namespaceString = importPath.mkString(".")
      .replaceAllLiterally("com.microsoft.azure.synapse.ml", "SynapseMLtest")
      .replaceAllLiterally("org.apache.spark.ml", "Microsoft.Spark.ML.Test")
      .split(".".toCharArray).map(capitalize).mkString(".")
    val testClass =
      s"""
         |// Copyright (C) Microsoft Corporation. All rights reserved.
         |// Licensed under the MIT License. See LICENSE in project root for information.
         |
         |using System;
         |using System.IO;
         |using System.Collections.Generic;
         |using Microsoft.Spark.Interop.Ipc;
         |using Microsoft.Spark.ML;
         |using Microsoft.Spark.ML.Classification;
         |using Microsoft.Spark.ML.Feature;
         |using Microsoft.Spark.ML.Feature.Param;
         |using Microsoft.Spark.ML.Recommendation;
         |using Microsoft.Spark.ML.Regression;
         |using Microsoft.Spark.Sql;
         |using Microsoft.Spark.Sql.Types;
         |using SynapseML.Dotnet.Utils;
         |
         |using Xunit;
         |using SynapseMLtest.Utils;
         |using SynapseMLtest.Helper;
         |using $importPathString;
         |$externalLoaderImports
         |
         |namespace $namespaceString
         |{
         |
         |    [Collection("SynapseML Tests")]
         |    public class $testClassName
         |    {
         |        public const string TestDataDir = "${testDataDirString.replaceAllLiterally("\\", "\\\\")}";
         |        private readonly SparkSession _spark;
         |        private readonly IJvmBridge _jvm;
         |        public $testClassName(SparkFixture fixture)
         |        {
         |            _spark = fixture.Spark;
         |            _jvm = fixture.Jvm;
         |        }
         |
         |${indent(generatedTests.mkString("\n\n"), 2)}
         |    }
         |
         |}
         |
         |""".stripMargin

    val testFolders = namespaceString.split(".".toCharArray)
    val testDir = FileUtilities.join((Seq(conf.dotnetTestDir.toString) ++ testFolders.toSeq): _*)
    testDir.mkdirs()
    Files.write(
      FileUtilities.join(testDir, "Test" + testClassName.capitalize + ".cs").toPath,
      testClass.getBytes(StandardCharsets.UTF_8))
  }

}

trait PyTestFuzzing[S <: PipelineStage] extends TestBase with DataFrameEquality with TestFuzzingUtil {

  def pyTestObjects(): Seq[TestObject[S]]

  def pyTestDataDir(conf: CodegenConfig): File = FileUtilities.join(
    conf.pyTestDataDir, this.getClass.getName.split(".".toCharArray).last)

  def savePyDataset(conf: CodegenConfig, df: DataFrame, name: String): Unit = {
    df.write.mode("overwrite").parquet(new File(pyTestDataDir(conf), s"$name.parquet").toString)
  }

  def savePyModel(conf: CodegenConfig, model: S, name: String): Unit = {
    model match {
      case writable: MLWritable =>
        writable.write.overwrite().save(new File(pyTestDataDir(conf), s"$name.model").toString)
      case _ =>
        throw new IllegalArgumentException(s"${model.getClass.getName} is not writable")
    }
  }

  def savePyTestData(conf: CodegenConfig): Unit = {
    pyTestDataDir(conf).mkdirs()
    pyTestObjects().zipWithIndex.foreach { case (to, i) =>
      savePyModel(conf, to.stage, s"model-$i")
      if (testFitting) {
        savePyDataset(conf, to.fitDF, s"fit-$i")
        savePyDataset(conf, to.transDF, s"trans-$i")
        to.validateDF.foreach(savePyDataset(conf, _, s"val-$i"))
      }
    }
  }


  def pyTestInstantiateModel(stage: S, num: Int): String = {
    val fullParamMap = stage.extractParamMap().toSeq
    val partialParamMap = stage.extractParamMap().toSeq.filter(pp => stage.get(pp.param).isDefined)
    val stageName = stage.getClass.getName.split(".".toCharArray).last

    def instantiateModel(paramMap: Seq[ParamPair[_]]) = {
      val externalLoadlingLines = paramMap.flatMap { pp =>
        pp.param match {
          case ep: ExternalPythonWrappableParam[_] =>
            Some(ep.pyLoadLine(num))
          case _ => None
        }
      }.mkString("\n")
      s"""
         |$externalLoadlingLines
         |
         |model = $stageName(
         |${indent(paramMap.map(pyRenderParam(_)).mkString(",\n"), 1)}
         |)
         |
         |""".stripMargin
    }

    try {
      instantiateModel(fullParamMap)
    } catch {
      case _: NotImplementedError =>
        println(s"could not generate full test for ${stageName}, resorting to partial test")
        instantiateModel(partialParamMap)
    }
  }


  //noinspection ScalaStyle
  def makePyTests(testObject: TestObject[S], num: Int): String = {
    val stage = testObject.stage
    val stageName = stage.getClass.getName.split(".".toCharArray).last
    val fittingTest = stage match {
      case _: Estimator[_] if testFitting =>
        s"""
           |fdf = spark.read.parquet(join(test_data_dir, "fit-$num.parquet"))
           |tdf = spark.read.parquet(join(test_data_dir, "trans-$num.parquet"))
           |model.fit(fdf).transform(tdf).show()
           |""".stripMargin
      case _: Transformer if testFitting =>
        s"""
           |tdf = spark.read.parquet(join(test_data_dir, "trans-$num.parquet"))
           |model.transform(tdf).show()
           |""".stripMargin
      case _ => ""
    }
    val mlflowTest = stage match {
      case _: Model[_] =>
        s"""
           |mlflow.spark.save_model(model, "mlflow-save-model-$num")
           |mlflow.spark.log_model(model, "mlflow-log-model-$num")
           |mlflow_model = mlflow.pyfunc.load_model("mlflow-save-model-$num")
           |""".stripMargin
      case _: Transformer => stage.getClass.getName.split(".".toCharArray).dropRight(1).last match {
        case "cognitive" =>
          s"""
             |pipeline_model = PipelineModel(stages=[model])
             |mlflow.spark.save_model(pipeline_model, "mlflow-save-model-$num")
             |mlflow.spark.log_model(pipeline_model, "mlflow-log-model-$num")
             |mlflow_model = mlflow.pyfunc.load_model("mlflow-save-model-$num")
             |""".stripMargin
        case _ => ""
      }
      case _ => ""
    }

    s"""
       |def test_${stageName}_constructor_$num(self):
       |${indent(pyTestInstantiateModel(stage, num), 1)}
       |
       |    self.assert_correspondence(model, "py-constructor-model-$num.model", $num)
       |
       |${indent(fittingTest, 1)}
       |
       |${indent(mlflowTest, 1)}
       |
       |""".stripMargin
  }


  def makePyTestFile(conf: CodegenConfig): Unit = {
    spark
    savePyTestData(conf)
    val generatedTests = pyTestObjects().zipWithIndex.map { case (to, i) => makePyTests(to, i) }
    val stage = pyTestObjects().head.stage
    val stageName = stage.getClass.getName.split(".".toCharArray).last
    val importPath = stage.getClass.getName.split(".".toCharArray).dropRight(1)
    val importPathString = importPath.mkString(".").replaceAllLiterally("com.microsoft.azure.synapse.ml", "synapse.ml")
    val testClass =
      s"""import unittest
         |from synapsemltest.spark import *
         |from $importPathString import $stageName
         |from os.path import join
         |import json
         |import mlflow
         |from pyspark.ml import PipelineModel
         |
         |test_data_dir = "${pyTestDataDir(conf).toString.replaceAllLiterally("\\", "\\\\")}"
         |
         |
         |class $testClassName(unittest.TestCase):
         |    def assert_correspondence(self, model, name, num):
         |        model.write().overwrite().save(join(test_data_dir, name))
         |        sc._jvm.com.microsoft.azure.synapse.ml.core.utils.ModelEquality.assertEqual(
         |            "${stage.getClass.getName}",
         |            str(join(test_data_dir, name)),
         |            str(join(test_data_dir, "model-{}.model".format(num)))
         |        )
         |
         |${indent(generatedTests.mkString("\n\n"), 1)}
         |
         |if __name__ == "__main__":
         |    result = unittest.main()
         |
         |""".stripMargin

    val testFolders = importPath.mkString(".")
      .replaceAllLiterally("com.microsoft.azure.synapse.ml", "synapsemltest").split(".".toCharArray)
    val testDir = FileUtilities.join((Seq(conf.pyTestDir.toString) ++ testFolders.toSeq): _*)
    testDir.mkdirs()
    Files.write(
      FileUtilities.join(testDir, "test_" + camelToSnake(testClassName) + ".py").toPath,
      testClass.getBytes(StandardCharsets.UTF_8))
  }

}

trait ExperimentFuzzing[S <: PipelineStage] extends TestBase with DataFrameEquality {

  def ignoreExperimentFuzzing: Boolean = false

  def experimentTestObjects(): Seq[TestObject[S]]

  def runExperiment(s: S, fittingDF: DataFrame, transformingDF: DataFrame): DataFrame = {
    s match {
      case t: Transformer =>
        t.transform(transformingDF)
      case e: Estimator[_] =>
        e.fit(fittingDF).transform(transformingDF)
      case _ => throw new MatchError(s"$s is not a Transformer or Estimator")
    }
  }

  def testExperiments(): Unit = {
    experimentTestObjects().foreach { req =>
      val res = runExperiment(req.stage, req.fitDF, req.transDF)
      req.validateDF match {
        case Some(vdf) => assertDFEq(res, vdf)
        case None => ()
      }
    }
  }

  test("Experiment Fuzzing") {
    if (!ignoreExperimentFuzzing) testExperiments()
  }

}

trait SerializationFuzzing[S <: PipelineStage with MLWritable] extends TestBase with DataFrameEquality {
  def serializationTestObjects(): Seq[TestObject[S]]

  def reader: MLReadable[_]

  def modelReader: MLReadable[_]

  val useShm: Boolean = sys.env.getOrElse("MMLSPARK_TEST_SHM", "false").toBoolean

  lazy val savePath: String = {
    if (useShm) {
      val f = new File(s"/dev/shm/SavedModels-${System.currentTimeMillis()}")
      f.mkdir()
      f.toString
    } else {
      Files.createTempDirectory("SavedModels-").toString
    }
  }

  val ignoreEstimators: Boolean = false
  def ignoreSerializationFuzzing: Boolean = false

  private def testSerializationHelper(path: String,
                                      stage: PipelineStage with MLWritable,
                                      reader: MLReadable[_],
                                      fitDF: DataFrame, transDF: DataFrame): Unit = {
    try {
      stage.write.overwrite().save(path)
      assert(new File(path).exists())
      val loadedStage = reader.load(path)
      (stage, loadedStage) match {
        case (e1: Estimator[_], e2: Estimator[_]) =>
          val df1 = e1.fit(fitDF).transform(transDF)
          val df2 = e2.fit(fitDF).transform(transDF)
          assertDFEq(df1, df2)
        case (t1: Transformer, t2: Transformer) =>
          val df1 = t1.transform(transDF)
          val df2 = t2.transform(transDF)
          assertDFEq(df1, df2)
        case _ => throw new IllegalArgumentException(s"$stage and $loadedStage do not have proper types")
      }
      ()
    } finally {
      if (new File(path).exists()) FileUtils.forceDelete(new File(path))
    }
  }

  def testSerialization(): Unit = {
    try {
      serializationTestObjects().foreach { req =>
        val fitStage = req.stage match {
          case stage: Estimator[_] =>
            if (!ignoreEstimators) {
              testSerializationHelper(savePath + "/stage", stage, reader, req.fitDF, req.transDF)
            }
            stage.fit(req.fitDF).asInstanceOf[PipelineStage with MLWritable]
          case stage: Transformer => stage
          case s => throw new IllegalArgumentException(s"$s does not have correct type")
        }
        testSerializationHelper(savePath + "/fitStage", fitStage, modelReader, req.transDF, req.transDF)

        val pipe = new Pipeline().setStages(Array(req.stage.asInstanceOf[PipelineStage]))
        if (!ignoreEstimators) {
          testSerializationHelper(savePath + "/pipe", pipe, Pipeline, req.fitDF, req.transDF)
        }
        val fitPipe = pipe.fit(req.fitDF)
        testSerializationHelper(savePath + "/fitPipe", fitPipe, PipelineModel, req.transDF, req.transDF)
      }
    } finally {
      if (new File(savePath).exists) FileUtils.forceDelete(new File(savePath))
    }
  }

  val retrySerializationFuzzing = false

  test("Serialization Fuzzing") {
<<<<<<< HEAD
    if (!ignoreSerializationFuzzing) testSerialization()
=======
    if (retrySerializationFuzzing){
      tryWithRetries() {() =>
        testSerialization()
      }
    } else {
      testSerialization()
    }
>>>>>>> 2052e13b
  }

}

trait Fuzzing[S <: PipelineStage with MLWritable] extends SerializationFuzzing[S]
  with ExperimentFuzzing[S] with PyTestFuzzing[S] with DotnetTestFuzzing[S] {

  def testObjects(): Seq[TestObject[S]]

  def pyTestObjects(): Seq[TestObject[S]] = testObjects()

  def dotnetTestObjects(): Seq[TestObject[S]] = testObjects()

  def serializationTestObjects(): Seq[TestObject[S]] = testObjects()

  def experimentTestObjects(): Seq[TestObject[S]] = testObjects()

}

trait TransformerFuzzing[S <: Transformer with MLWritable] extends Fuzzing[S] {

  override val ignoreEstimators: Boolean = true

  override def modelReader: MLReadable[_] = reader

}

trait EstimatorFuzzing[S <: Estimator[_] with MLWritable] extends Fuzzing[S]<|MERGE_RESOLUTION|>--- conflicted
+++ resolved
@@ -521,17 +521,15 @@
   val retrySerializationFuzzing = false
 
   test("Serialization Fuzzing") {
-<<<<<<< HEAD
-    if (!ignoreSerializationFuzzing) testSerialization()
-=======
-    if (retrySerializationFuzzing){
-      tryWithRetries() {() =>
+    if (!ignoreSerializationFuzzing) {
+      if (retrySerializationFuzzing) {
+        tryWithRetries() { () =>
+          testSerialization()
+        }
+      } else {
         testSerialization()
       }
-    } else {
-      testSerialization()
-    }
->>>>>>> 2052e13b
+    }
   }
 
 }
