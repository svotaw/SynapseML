--- conflicted
+++ resolved
@@ -44,11 +44,6 @@
     p match {
       case pwp: PythonWrappableParam[_] =>
         pwp.pyConstructorLine(v.asInstanceOf[pwp.InnerType])
-<<<<<<< HEAD
-      case p: ComplexParam[p] =>
-        throw new NotImplementedError(s"No translation found for complex parameter: ${p.name}")
-=======
->>>>>>> 467e651d
       case _ =>
         s"""${p.name}=${PythonWrappableParam.pyDefaultRender(v, p)}"""
     }
